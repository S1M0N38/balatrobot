local socket = require("socket")
local json = require("json")

-- Constants
local SOCKET_TIMEOUT = 0

-- Error codes for standardized error handling
local ERROR_CODES = {
  -- Protocol errors
  INVALID_JSON = "E001",
  MISSING_NAME = "E002",
  MISSING_ARGUMENTS = "E003",
  UNKNOWN_FUNCTION = "E004",
  INVALID_ARGUMENTS = "E005",

  -- Network errors
  SOCKET_CREATE_FAILED = "E006",
  SOCKET_BIND_FAILED = "E007",
  CONNECTION_FAILED = "E008",

  -- Validation errors
  INVALID_GAME_STATE = "E009",
  INVALID_PARAMETER = "E010",
  PARAMETER_OUT_OF_RANGE = "E011",
  MISSING_GAME_OBJECT = "E012",

  -- Game logic errors
  DECK_NOT_FOUND = "E013",
  INVALID_CARD_INDEX = "E014",
  NO_DISCARDS_LEFT = "E015",
  INVALID_ACTION = "E016",
}

---Validates request parameters and returns validation result
---@param args table The arguments to validate
---@param required_fields string[] List of required field names
---@return boolean success True if validation passed
---@return string? error_message Error message if validation failed
---@return string? error_code Error code if validation failed
---@return table? context Additional context about the error
local function validate_request(args, required_fields)
  if type(args) ~= "table" then
    return false, "Arguments must be a table", ERROR_CODES.INVALID_ARGUMENTS, { received_type = type(args) }
  end

  for _, field in ipairs(required_fields) do
    if args[field] == nil then
      return false, "Missing required field: " .. field, ERROR_CODES.INVALID_PARAMETER, { field = field }
    end
  end

  return true, nil, nil, nil
end

API = {}
API.server_socket = nil
API.client_socket = nil
API.functions = {}
API.pending_requests = {}

--------------------------------------------------------------------------------
-- Update Loop
--------------------------------------------------------------------------------

---Updates the API by processing TCP messages and pending requests
---@param _ number Delta time (not used)
---@diagnostic disable-next-line: duplicate-set-field
function API.update(_)
  -- Create server socket if it doesn't exist
  if not API.server_socket then
    API.server_socket = socket.tcp()
    if not API.server_socket then
      sendErrorMessage("Failed to create TCP socket", "API")
      return
    end

    API.server_socket:settimeout(SOCKET_TIMEOUT)
    local port = G.BALATROBOT_PORT
    local success, err = API.server_socket:bind("127.0.0.1", tonumber(port) or 12346)
    if not success then
      sendErrorMessage("Failed to bind to port " .. port .. ": " .. tostring(err), "API")
      API.server_socket = nil
      return
    end

    API.server_socket:listen(1)
    sendDebugMessage("TCP server socket created on port " .. port, "API")
  end

  -- Accept client connection if we don't have one
  if not API.client_socket then
    local client = API.server_socket:accept()
    if client then
      client:settimeout(SOCKET_TIMEOUT)
      API.client_socket = client
      sendDebugMessage("Client connected", "API")
    end
  end

  -- Process pending requests
  for key, request in pairs(API.pending_requests) do
    ---@cast request PendingRequest
    if request.condition() then
      request.action()
      API.pending_requests[key] = nil
    end
  end

  -- Parse received data and run the appropriate function
  if API.client_socket then
    local raw_data, err = API.client_socket:receive("*l")
    if raw_data then
      local ok, data = pcall(json.decode, raw_data)
      if not ok then
        API.send_error_response("Invalid JSON", ERROR_CODES.INVALID_JSON)
        return
      end
      ---@cast data APIRequest
      if data.name == nil then
        API.send_error_response("Message must contain a name", ERROR_CODES.MISSING_NAME)
      elseif data.arguments == nil then
        API.send_error_response("Message must contain arguments", ERROR_CODES.MISSING_ARGUMENTS)
      else
        local func = API.functions[data.name]
        local args = data.arguments
        if func == nil then
          API.send_error_response("Unknown function name", ERROR_CODES.UNKNOWN_FUNCTION, { name = data.name })
        elseif type(args) ~= "table" then
          API.send_error_response(
            "Arguments must be a table",
            ERROR_CODES.INVALID_ARGUMENTS,
            { received_type = type(args) }
          )
        else
          sendDebugMessage(data.name .. "(" .. json.encode(args) .. ")", "API")
          func(args)
        end
      end
    elseif err == "closed" then
      sendDebugMessage("Client disconnected", "API")
      API.client_socket = nil
    elseif err ~= "timeout" then
      sendDebugMessage("TCP receive error: " .. tostring(err), "API")
      API.client_socket = nil
    end
  end
end

---Sends a response back to the connected client
---@param response table The response data to send
function API.send_response(response)
  if API.client_socket then
    local success, err = API.client_socket:send(json.encode(response) .. "\n")
    if not success then
      sendErrorMessage("Failed to send response: " .. tostring(err), "API")
      API.client_socket = nil
    end
  end
end

---Sends an error response to the client with optional context
---@param message string The error message
---@param error_code string The standardized error code
---@param context? table Optional additional context about the error
function API.send_error_response(message, error_code, context)
  sendErrorMessage(message, "API")
  ---@type ErrorResponse
  local response = {
    error = message,
    error_code = error_code,
    state = G.STATE,
    context = context,
  }
  API.send_response(response)
end

---Initializes the API by setting up the update timer
function API.init()
  -- Hook API.update into the existing love.update that's managed by settings.lua
  local original_update = love.update
  ---@diagnostic disable-next-line: duplicate-set-field
  love.update = function(dt)
    original_update(dt)
    API.update(dt)
  end

  sendInfoMessage("BalatrobotAPI initialized", "API")
end

--------------------------------------------------------------------------------
-- API Functions
--------------------------------------------------------------------------------

---Gets the current game state
---@param _ table Arguments (not used)
API.functions["get_game_state"] = function(_)
  ---@type PendingRequest
  API.pending_requests["get_game_state"] = {
    condition = utils.COMPLETION_CONDITIONS["get_game_state"][""],
    action = function()
      local game_state = utils.get_game_state()
      API.send_response(game_state)
    end,
  }
end

---Navigates to the main menu.
---Call G.FUNCS.go_to_menu() to navigate to the main menu.
---@param _ table Arguments (not used)
API.functions["go_to_menu"] = function(_)
  if G.STATE == G.STATES.MENU and G.MAIN_MENU_UI then
    sendDebugMessage("go_to_menu called but already in menu", "API")
    local game_state = utils.get_game_state()
    API.send_response(game_state)
    return
  end

  G.FUNCS.go_to_menu({})
  API.pending_requests["go_to_menu"] = {
    condition = utils.COMPLETION_CONDITIONS["go_to_menu"][""],
    action = function()
      local game_state = utils.get_game_state()
      API.send_response(game_state)
    end,
  }
end

---Starts a new game run with specified parameters
---Call G.FUNCS.start_run() to start a new game run with specified parameters.
---If log_path is provided, the run log will be saved to the specified full path (must include .jsonl extension), otherwise uses runs/timestamp.jsonl.
---@param args StartRunArgs The run configuration
API.functions["start_run"] = function(args)
  -- Validate required parameters
  local success, error_message, error_code, context = validate_request(args, { "deck" })
  if not success then
    ---@cast error_message string
    ---@cast error_code string
    API.send_error_response(error_message, error_code, context)
    return
  end

  -- Reset the game
  G.FUNCS.setup_run({ config = {} })
  G.FUNCS.exit_overlay_menu()

  -- Set the deck
  local deck_found = false
  for _, v in pairs(G.P_CENTER_POOLS.Back) do
    if v.name == args.deck then
      sendDebugMessage("Changing to deck: " .. v.name, "API")
      G.GAME.selected_back:change_to(v)
      G.GAME.viewed_back:change_to(v)
      deck_found = true
      break
    end
  end
  if not deck_found then
    API.send_error_response("Invalid deck name", ERROR_CODES.DECK_NOT_FOUND, { deck = args.deck })
    return
  end

  -- Set the challenge
  local challenge_obj = nil
  if args.challenge then
    for i = 1, #G.CHALLENGES do
      if G.CHALLENGES[i].name == args.challenge then
        challenge_obj = G.CHALLENGES[i]
        break
      end
    end
  end
  G.GAME.challenge_name = args.challenge

  -- Start the run
  G.FUNCS.start_run(nil, { stake = args.stake, seed = args.seed, challenge = challenge_obj, log_path = args.log_path })

  -- Defer sending response until the run has started
  ---@type PendingRequest
  API.pending_requests["start_run"] = {
    condition = utils.COMPLETION_CONDITIONS["start_run"][""],
    action = function()
      local game_state = utils.get_game_state()
      API.send_response(game_state)
    end,
  }
end

---Skips or selects the current blind
---Call G.FUNCS.select_blind(button) or G.FUNCS.skip_blind(button)
---@param args BlindActionArgs The blind action to perform
API.functions["skip_or_select_blind"] = function(args)
  -- Validate required parameters
  local success, error_message, error_code, context = validate_request(args, { "action" })
  if not success then
    ---@cast error_message string
    ---@cast error_code string
    API.send_error_response(error_message, error_code, context)
    return
  end

  -- Validate current game state is appropriate for blind selection
  if G.STATE ~= G.STATES.BLIND_SELECT then
    API.send_error_response(
      "Cannot skip or select blind when not in blind selection",
      ERROR_CODES.INVALID_GAME_STATE,
      { current_state = G.STATE }
    )
    return
  end

  -- Get the current blind pane
  local current_blind = G.GAME.blind_on_deck
  if not current_blind then
    API.send_error_response(
      "No blind currently on deck",
      ERROR_CODES.MISSING_GAME_OBJECT,
      { blind_on_deck = current_blind }
    )
    return
  end
  local blind_pane = G.blind_select_opts[string.lower(current_blind)]

  if G.GAME.blind_on_deck == "Boss" and args.action == "skip" then
    API.send_error_response(
      "Cannot skip Boss blind. Use select instead",
      ERROR_CODES.INVALID_PARAMETER,
      { current_state = G.STATE }
    )
    return
  end

  if args.action == "select" then
    local button = blind_pane:get_UIE_by_ID("select_blind_button")
    G.FUNCS.select_blind(button)
    ---@type PendingRequest
    API.pending_requests["skip_or_select_blind"] = {
      condition = utils.COMPLETION_CONDITIONS["skip_or_select_blind"]["select"],
      action = function()
        local game_state = utils.get_game_state()
        API.send_response(game_state)
      end,
      args = args,
    }
  elseif args.action == "skip" then
    local tag_element = blind_pane:get_UIE_by_ID("tag_" .. current_blind)
    local button = tag_element.children[2]
    G.FUNCS.skip_blind(button)
    ---@type PendingRequest
    API.pending_requests["skip_or_select_blind"] = {
      condition = utils.COMPLETION_CONDITIONS["skip_or_select_blind"]["skip"],
      action = function()
        local game_state = utils.get_game_state()
        API.send_response(game_state)
      end,
    }
  else
    API.send_error_response(
      "Invalid action for skip_or_select_blind",
      ERROR_CODES.INVALID_ACTION,
      { action = args.action, valid_actions = { "select", "skip" } }
    )
    return
  end
end

---Plays selected cards or discards them
---Call G.FUNCS.play_cards_from_highlighted(play_button)
---or G.FUNCS.discard_cards_from_highlighted(discard_button)
---@param args HandActionArgs The hand action to perform
API.functions["play_hand_or_discard"] = function(args)
  -- Validate required parameters
  local success, error_message, error_code, context = validate_request(args, { "action", "cards" })
  if not success then
    ---@cast error_message string
    ---@cast error_code string
    API.send_error_response(error_message, error_code, context)
    return
  end

  -- Validate current game state is appropriate for playing hand or discarding
  if G.STATE ~= G.STATES.SELECTING_HAND then
    API.send_error_response(
      "Cannot play hand or discard when not selecting hand",
      ERROR_CODES.INVALID_GAME_STATE,
      { current_state = G.STATE }
    )
    return
  end

  -- Validate number of cards is between 1 and 5 (inclusive)
  if #args.cards < 1 or #args.cards > 5 then
    API.send_error_response(
      "Invalid number of cards",
      ERROR_CODES.PARAMETER_OUT_OF_RANGE,
      { cards_count = #args.cards, valid_range = "1-5" }
    )
    return
  end

  if args.action == "discard" and G.GAME.current_round.discards_left == 0 then
    API.send_error_response(
      "No discards left to perform discard",
      ERROR_CODES.NO_DISCARDS_LEFT,
      { discards_left = G.GAME.current_round.discards_left }
    )
    return
  end

  -- adjust from 0-based to 1-based indexing
  for i, card_index in ipairs(args.cards) do
    args.cards[i] = card_index + 1
  end

  -- Check that all cards are selectable
  for _, card_index in ipairs(args.cards) do
    if not G.hand.cards[card_index] then
      API.send_error_response(
        "Invalid card index",
        ERROR_CODES.INVALID_CARD_INDEX,
        { card_index = card_index, hand_size = #G.hand.cards }
      )
      return
    end
  end

  -- Select cards
  for _, card_index in ipairs(args.cards) do
    G.hand.cards[card_index]:click()
  end

  if args.action == "play_hand" then
    ---@diagnostic disable-next-line: undefined-field
    local play_button = UIBox:get_UIE_by_ID("play_button", G.buttons.UIRoot)
    G.FUNCS.play_cards_from_highlighted(play_button)
  elseif args.action == "discard" then
    ---@diagnostic disable-next-line: undefined-field
    local discard_button = UIBox:get_UIE_by_ID("discard_button", G.buttons.UIRoot)
    G.FUNCS.discard_cards_from_highlighted(discard_button)
  else
    API.send_error_response(
      "Invalid action for play_hand_or_discard",
      ERROR_CODES.INVALID_ACTION,
      { action = args.action, valid_actions = { "play_hand", "discard" } }
    )
    return
  end

  -- Defer sending response until the run has started
  ---@type PendingRequest
  API.pending_requests["play_hand_or_discard"] = {
    condition = utils.COMPLETION_CONDITIONS["play_hand_or_discard"][args.action],
    action = function()
      local game_state = utils.get_game_state()
      API.send_response(game_state)
    end,
  }
end

---Rearranges the hand based on the given card indices
---Call G.FUNCS.rearrange_hand(new_hand)
---@param args RearrangeHandArgs The card indices to rearrange the hand with
API.functions["rearrange_hand"] = function(args)
  -- Validate required parameters
  local success, error_message, error_code, context = validate_request(args, { "cards" })

  if not success then
    ---@cast error_message string
    ---@cast error_code string
    API.send_error_response(error_message, error_code, context)
    return
  end

  -- Validate current game state is appropriate for rearranging cards
  if G.STATE ~= G.STATES.SELECTING_HAND then
    API.send_error_response(
      "Cannot rearrange hand when not selecting hand",
      ERROR_CODES.INVALID_GAME_STATE,
      { current_state = G.STATE }
    )
    return
  end

  -- Validate number of cards is equal to the number of cards in hand
  if #args.cards ~= #G.hand.cards then
    API.send_error_response(
      "Invalid number of cards to rearrange",
      ERROR_CODES.PARAMETER_OUT_OF_RANGE,
      { cards_count = #args.cards, valid_range = tostring(#G.hand.cards) }
    )
    return
  end

  -- Convert incoming indices from 0-based to 1-based
  for i, card_index in ipairs(args.cards) do
    args.cards[i] = card_index + 1
  end

  -- Create a new hand to swap card indices
  local new_hand = {}
  for _, old_index in ipairs(args.cards) do
    local card = G.hand.cards[old_index]
    if not card then
      API.send_error_response(
        "Card index out of range",
        ERROR_CODES.PARAMETER_OUT_OF_RANGE,
        { index = old_index, max_index = #G.hand.cards }
      )
      return
    end
    table.insert(new_hand, card)
  end

  G.hand.cards = new_hand

  -- Update each card's order field so future sort('order') calls work correctly
  for i, card in ipairs(G.hand.cards) do
    card.config.card.order = i
    if card.config.center then
      card.config.center.order = i
    end
  end

  ---@type PendingRequest
  API.pending_requests["rearrange_hand"] = {
    condition = utils.COMPLETION_CONDITIONS["rearrange_hand"][""],
    action = function()
      local game_state = utils.get_game_state()
      API.send_response(game_state)
    end,
  }
end

---Rearranges the jokers based on the given card indices
---Call G.FUNCS.rearrange_jokers(new_jokers)
---@param args RearrangeJokersArgs The card indices to rearrange the jokers with
API.functions["rearrange_jokers"] = function(args)
  -- Validate required parameters
  local success, error_message, error_code, context = validate_request(args, { "jokers" })

  if not success then
    ---@cast error_message string
    ---@cast error_code string
    API.send_error_response(error_message, error_code, context)
    return
  end

  -- Validate that jokers exist
  if not G.jokers or not G.jokers.cards or #G.jokers.cards == 0 then
    API.send_error_response(
      "No jokers available to rearrange",
      ERROR_CODES.MISSING_GAME_OBJECT,
      { jokers_available = false }
    )
    return
  end

  -- Validate number of jokers is equal to the number of jokers in the joker area
  if #args.jokers ~= #G.jokers.cards then
    API.send_error_response(
      "Invalid number of jokers to rearrange",
      ERROR_CODES.PARAMETER_OUT_OF_RANGE,
      { jokers_count = #args.jokers, valid_range = tostring(#G.jokers.cards) }
    )
    return
  end

  -- Convert incoming indices from 0-based to 1-based
  for i, joker_index in ipairs(args.jokers) do
    args.jokers[i] = joker_index + 1
  end

  -- Create a new joker array to swap card indices
  local new_jokers = {}
  for _, old_index in ipairs(args.jokers) do
    local card = G.jokers.cards[old_index]
    if not card then
      API.send_error_response(
        "Joker index out of range",
        ERROR_CODES.PARAMETER_OUT_OF_RANGE,
        { index = old_index, max_index = #G.jokers.cards }
      )
      return
    end
    table.insert(new_jokers, card)
  end

  G.jokers.cards = new_jokers

  -- Update each joker's order field so future sort('order') calls work correctly
  for i, card in ipairs(G.jokers.cards) do
    if card.ability then
      card.ability.order = i
    end
    if card.config and card.config.center then
      card.config.center.order = i
    end
  end

  ---@type PendingRequest
  API.pending_requests["rearrange_jokers"] = {
    condition = utils.COMPLETION_CONDITIONS["rearrange_jokers"][""],
    action = function()
      local game_state = utils.get_game_state()
      API.send_response(game_state)
    end,
  }
end

---Rearranges the consumables based on the given card indices
---Call G.FUNCS.rearrange_consumables(new_consumables)
---@param args RearrangeConsumablesArgs The card indices to rearrange the consumables with
API.functions["rearrange_consumables"] = function(args)
  -- Validate required parameters
  local success, error_message, error_code, context = validate_request(args, { "consumables" })

  if not success then
    ---@cast error_message string
    ---@cast error_code string
    API.send_error_response(error_message, error_code, context)
    return
  end

  -- Validate that consumables exist
  if not G.consumeables or not G.consumeables.cards or #G.consumeables.cards == 0 then
    API.send_error_response(
      "No consumables available to rearrange",
      ERROR_CODES.MISSING_GAME_OBJECT,
      { consumables_available = false }
    )
    return
  end

  -- Validate number of consumables is equal to the number of consumables in the consumables area
  if #args.consumables ~= #G.consumeables.cards then
    API.send_error_response(
      "Invalid number of consumables to rearrange",
      ERROR_CODES.PARAMETER_OUT_OF_RANGE,
      { consumables_count = #args.consumables, valid_range = tostring(#G.consumeables.cards) }
    )
    return
  end

  -- Convert incoming indices from 0-based to 1-based
  for i, consumable_index in ipairs(args.consumables) do
    args.consumables[i] = consumable_index + 1
  end

  -- Create a new consumables array to swap card indices
  local new_consumables = {}
  for _, old_index in ipairs(args.consumables) do
    local card = G.consumeables.cards[old_index]
    if not card then
      API.send_error_response(
        "Consumable index out of range",
        ERROR_CODES.PARAMETER_OUT_OF_RANGE,
        { index = old_index, max_index = #G.consumeables.cards }
      )
      return
    end
    table.insert(new_consumables, card)
  end

  G.consumeables.cards = new_consumables

  -- Update each consumable's order field so future sort('order') calls work correctly
  for i, card in ipairs(G.consumeables.cards) do
    if card.ability then
      card.ability.order = i
    end
    if card.config and card.config.center then
      card.config.center.order = i
    end
  end

  ---@type PendingRequest
  API.pending_requests["rearrange_consumables"] = {
    condition = utils.COMPLETION_CONDITIONS["rearrange_consumables"][""],
    action = function()
      local game_state = utils.get_game_state()
      API.send_response(game_state)
    end,
  }
end

---Cashes out from the current round to enter the shop
---Call G.FUNCS.cash_out() to cash out from the current round to enter the shop.
---@param _ table Arguments (not used)
API.functions["cash_out"] = function(_)
  -- Validate current game state is appropriate for cash out
  if G.STATE ~= G.STATES.ROUND_EVAL then
    API.send_error_response(
      "Cannot cash out when not in round evaluation",
      ERROR_CODES.INVALID_GAME_STATE,
      { current_state = G.STATE }
    )
    return
  end

  G.FUNCS.cash_out({ config = {} })
  ---@type PendingRequest
  API.pending_requests["cash_out"] = {
    condition = utils.COMPLETION_CONDITIONS["cash_out"][""],
    action = function()
      local game_state = utils.get_game_state()
      API.send_response(game_state)
    end,
  }
end

---Selects an action for shop
---Call G.FUNCS.toggle_shop() to select an action for shop.
---@param args ShopActionArgs The shop action to perform
API.functions["shop"] = function(args)
  -- Validate required parameters
  local success, error_message, error_code, context = validate_request(args, { "action" })
  if not success then
    ---@cast error_message string
    ---@cast error_code string
    API.send_error_response(error_message, error_code, context)
    return
  end

  -- Validate current game state is appropriate for shop
  if G.STATE ~= G.STATES.SHOP then
    API.send_error_response(
      "Cannot select shop action when not in shop",
      ERROR_CODES.INVALID_GAME_STATE,
      { current_state = G.STATE }
    )
    return
  end

  local action = args.action
  if action == "next_round" then
    G.FUNCS.toggle_shop({})
    ---@type PendingRequest
    API.pending_requests["shop"] = {
      condition = utils.COMPLETION_CONDITIONS["shop"]["next_round"],
      action = function()
        local game_state = utils.get_game_state()
        API.send_response(game_state)
      end,
    }
  elseif action == "buy_card" then
    -- Validate index argument
    if args.index == nil then
      API.send_error_response("Missing required field: index", ERROR_CODES.MISSING_ARGUMENTS, { field = "index" })
      return
    end

    -- Get card index (1-based) and shop area
    local card_pos = args.index + 1
    local area = G.shop_jokers

    -- Validate card index is in range
    if not area or not area.cards or not area.cards[card_pos] then
      API.send_error_response(
        "Card index out of range",
        ERROR_CODES.PARAMETER_OUT_OF_RANGE,
        { index = args.index, valid_range = "0-" .. tostring(#area.cards - 1) }
      )
      return
    end

    -- Evaluate card
    local card = area.cards[card_pos]

    -- Check if the card can be afforded
    if card.cost > G.GAME.dollars then
      API.send_error_response(
        "Card is not affordable",
        ERROR_CODES.INVALID_ACTION,
        { index = args.index, cost = card.cost, dollars = G.GAME.dollars }
      )
      return
    end

    -- Ensure card has an ability set (should be redundant)
    if not card.ability or not card.ability.set then
      API.send_error_response(
        "Card has no ability set, can't check consumable area",
        ERROR_CODES.INVALID_GAME_STATE,
        { index = args.index }
      )
      return
    end

    -- Ensure card area is not full
    if card.ability.set == "Joker" then
      -- Check for free joker slots
      if G.jokers and G.jokers.cards and G.jokers.card_limit and #G.jokers.cards >= G.jokers.card_limit then
        API.send_error_response(
          "Can't purchase joker card, joker slots are full",
          ERROR_CODES.INVALID_ACTION,
          { index = args.index }
        )
        return
      end
    elseif card.ability.set == "Planet" or card.ability.set == "Tarot" or card.ability.set == "Spectral" then
      -- Check for free consumable slots (typo is intentional, present in source)
      if
        G.consumeables
        and G.consumeables.cards
        and G.consumeables.card_limit
        and #G.consumeables.cards >= G.consumeables.card_limit
      then
        API.send_error_response(
          "Can't purchase consumable card, consumable slots are full",
          ERROR_CODES.INVALID_ACTION,
          { index = args.index }
        )
      end
    end

    -- Validate that some purchase button exists (should be a redundant check)
    local card_buy_button = card.children.buy_button and card.children.buy_button.definition
    if not card_buy_button then
      API.send_error_response("Card has no buy button", ERROR_CODES.INVALID_GAME_STATE, { index = args.index })
      return
    end

    -- activate the buy button using the UI element handler
    G.FUNCS.buy_from_shop(card_buy_button)

    -- send response once shop is updated
    ---@type PendingRequest
    API.pending_requests["shop"] = {
      condition = function()
        return utils.COMPLETION_CONDITIONS["shop"]["buy_card"]()
      end,
      action = function()
        local game_state = utils.get_game_state()
        API.send_response(game_state)
      end,
    }
  elseif action == "reroll" then
    -- Capture the state before rerolling for response validation
    local dollars_before = G.GAME.dollars
    local reroll_cost = G.GAME.current_round and G.GAME.current_round.reroll_cost or 0

    if dollars_before < reroll_cost then
      API.send_error_response(
        "Not enough dollars to reroll",
        ERROR_CODES.INVALID_ACTION,
        { dollars = dollars_before, reroll_cost = reroll_cost }
      )
      return
    end

    -- no UI element required for reroll
    G.FUNCS.reroll_shop(nil)

    ---@type PendingRequest
    API.pending_requests["shop"] = {
      condition = function()
        return utils.COMPLETION_CONDITIONS["shop"]["reroll"]()
      end,
      action = function()
        local game_state = utils.get_game_state()
        API.send_response(game_state)
      end,
    }
  elseif action == "redeem_voucher" then
    -- Validate index argument
    if args.index == nil then
      API.send_error_response("Missing required field: index", ERROR_CODES.MISSING_ARGUMENTS, { field = "index" })
      return
    end

    local area = G.shop_vouchers

    if not area then
      API.send_error_response("Voucher area not found in shop", ERROR_CODES.INVALID_GAME_STATE, {})
      return
    end

    -- Get voucher index (1-based) and validate range
    local card_pos = args.index + 1
    if not area.cards or not area.cards[card_pos] then
      API.send_error_response(
        "Voucher index out of range",
        ERROR_CODES.PARAMETER_OUT_OF_RANGE,
        { index = args.index, valid_range = "0-" .. tostring(#area.cards - 1) }
      )
      return
    end

    local card = area.cards[card_pos]
    -- Check affordability
    local dollars_before = G.GAME.dollars
    if dollars_before < card.cost then
      API.send_error_response(
        "Not enough dollars to redeem voucher",
        ERROR_CODES.INVALID_ACTION,
        { dollars = dollars_before, cost = card.cost }
      )
      return
    end

    -- Activate the voucher's purchase button to redeem
    local use_button = card.children.buy_button and card.children.buy_button.definition
    G.FUNCS.use_card(use_button)
<<<<<<< HEAD
=======

    -- Wait until the shop is idle and dollars are updated (redeem is non-atomic)
    ---@type PendingRequest
    API.pending_requests["shop"] = {
      condition = function()
        return utils.COMPLETION_CONDITIONS["shop"]["redeem_voucher"]()
      end,
      action = function()
        local game_state = utils.get_game_state()
        API.send_response(game_state)
      end,
    }
>>>>>>> 68a0c54a

    -- Wait until the shop is idle and dollars are updated (redeem is non-atomic)
    ---@type PendingRequest
    API.pending_requests["shop"] = {
      condition = function()
        return utils.COMPLETION_CONDITIONS["shop"]["redeem_voucher"]()
      end,
      action = function()
        local game_state = utils.get_game_state()
        API.send_response(game_state)
      end,
    }

  elseif action == "buy_and_use_card" then
    -- Validate index argument
    if args.index == nil then
      API.send_error_response("Missing required field: index", ERROR_CODES.MISSING_ARGUMENTS, { field = "index" })
      return
    end

    -- Get card index (1-based) and shop area (shop_jokers also holds consumables)
    local card_pos = args.index + 1
    local area = G.shop_jokers

    -- Validate card index is in range
    if not area or not area.cards or not area.cards[card_pos] then
      API.send_error_response(
        "Card index out of range",
        ERROR_CODES.PARAMETER_OUT_OF_RANGE,
        { index = args.index, valid_range = "0-" .. tostring(#area.cards - 1) }
      )
      return
    end

    -- Evaluate card
    local card = area.cards[card_pos]

    -- Check if the card can be afforded
    if card.cost > G.GAME.dollars then
      API.send_error_response(
        "Card is not affordable",
        ERROR_CODES.INVALID_ACTION,
        { index = args.index, cost = card.cost, dollars = G.GAME.dollars }
      )
      return
    end

    -- Locate the Buy & Use button definition
    local buy_and_use_button = card.children.buy_and_use_button and card.children.buy_and_use_button.definition
    if not buy_and_use_button then
      API.send_error_response(
        "Card has no buy_and_use button",
        ERROR_CODES.INVALID_GAME_STATE,
        { index = args.index, card_name = card.name }
      )
      return
    end

    -- Activate the buy_and_use button via the game's shop function
    G.FUNCS.buy_from_shop(buy_and_use_button)

    -- Defer sending response until the shop has processed the purchase and use
    ---@type PendingRequest
    API.pending_requests["shop"] = {
      condition = function()
        return utils.COMPLETION_CONDITIONS["shop"]["buy_and_use_card"]()
      end,
      action = function()
        local game_state = utils.get_game_state()
        API.send_response(game_state)
      end,
    }
  elseif action == "open_pack" then
    -- TODO: add open_pack
  else
    API.send_error_response(
      "Invalid action for shop",
      ERROR_CODES.INVALID_ACTION,
      { action = action, valid_actions = { "next_round", "buy_card", "reroll", "buy_and_use_card", "redeem_voucher" } }
    )
    return
  end
end

---Sells a joker at the specified index
---Call G.FUNCS.sell_card() to sell the joker at the given index
---@param args SellJokerArgs The sell joker action arguments
API.functions["sell_joker"] = function(args)
  -- Validate required parameters
  local success, error_message, error_code, context = validate_request(args, { "index" })
  if not success then
    ---@cast error_message string
    ---@cast error_code string
    API.send_error_response(error_message, error_code, context)
    return
  end

  -- Validate that jokers exist
  if not G.jokers or not G.jokers.cards or #G.jokers.cards == 0 then
    API.send_error_response(
      "No jokers available to sell",
      ERROR_CODES.MISSING_GAME_OBJECT,
      { jokers_available = false }
    )
    return
  end

  -- Validate that index is a number
  if type(args.index) ~= "number" then
    API.send_error_response(
      "Invalid parameter type",
      ERROR_CODES.INVALID_PARAMETER,
      { parameter = "index", expected_type = "number" }
    )
    return
  end

  -- Convert from 0-based to 1-based indexing
  local joker_index = args.index + 1

  -- Validate joker index is in range
  if joker_index < 1 or joker_index > #G.jokers.cards then
    API.send_error_response(
      "Joker index out of range",
      ERROR_CODES.PARAMETER_OUT_OF_RANGE,
      { index = args.index, jokers_count = #G.jokers.cards }
    )
    return
  end

  -- Get the joker card
  local joker_card = G.jokers.cards[joker_index]
  if not joker_card then
    API.send_error_response("Joker not found at index", ERROR_CODES.MISSING_GAME_OBJECT, { index = args.index })
    return
  end

  -- Check if the joker can be sold
  if not joker_card:can_sell_card() then
    API.send_error_response("Joker cannot be sold at this time", ERROR_CODES.INVALID_ACTION, { index = args.index })
    return
  end

  -- Create a mock UI element to call G.FUNCS.sell_card
  local mock_element = {
    config = {
      ref_table = joker_card,
    },
  }

  -- Call G.FUNCS.sell_card to sell the joker
  G.FUNCS.sell_card(mock_element)

  ---@type PendingRequest
  API.pending_requests["sell_joker"] = {
    condition = function()
      return utils.COMPLETION_CONDITIONS["sell_joker"][""]()
    end,
    action = function()
      local game_state = utils.get_game_state()
      API.send_response(game_state)
    end,
  }
end

---Uses a consumable at the specified index
---Call G.FUNCS.use_card() to use the consumable at the given index
---@param args UseConsumableArgs The use consumable action arguments
API.functions["use_consumable"] = function(args)
  -- Validate required parameters
  local success, error_message, error_code, context = validate_request(args, { "index" })
  if not success then
    ---@cast error_message string
    ---@cast error_code string
    API.send_error_response(error_message, error_code, context)
    return
  end

  -- Validate that consumables exist
  if not G.consumeables or not G.consumeables.cards or #G.consumeables.cards == 0 then
    API.send_error_response(
      "No consumables available to use",
      ERROR_CODES.MISSING_GAME_OBJECT,
      { consumables_available = false }
    )
    return
  end

  -- Validate that index is a number and an integer
  if type(args.index) ~= "number" then
    API.send_error_response(
      "Invalid parameter type",
      ERROR_CODES.INVALID_PARAMETER,
      { parameter = "index", expected_type = "number" }
    )
    return
  end

  -- Validate that index is an integer
  if args.index % 1 ~= 0 then
    API.send_error_response(
      "Invalid parameter type",
      ERROR_CODES.INVALID_PARAMETER,
      { parameter = "index", expected_type = "integer" }
    )
    return
  end

  -- Convert from 0-based to 1-based indexing
  local consumable_index = args.index + 1

  -- Validate consumable index is in range
  if consumable_index < 1 or consumable_index > #G.consumeables.cards then
    API.send_error_response(
      "Consumable index out of range",
      ERROR_CODES.PARAMETER_OUT_OF_RANGE,
      { index = args.index, consumables_count = #G.consumeables.cards }
    )
    return
  end

  -- Get the consumable card
  local consumable_card = G.consumeables.cards[consumable_index]
  if not consumable_card then
    API.send_error_response("Consumable not found at index", ERROR_CODES.MISSING_GAME_OBJECT, { index = args.index })
    return
  end

  -- Check if the consumable can be used
  if not consumable_card:can_use_consumeable() then
    API.send_error_response(
      "Consumable cannot be used at this time",
      ERROR_CODES.INVALID_ACTION,
      { index = args.index }
    )
    return
  end

  -- Create a mock UI element to call G.FUNCS.use_card
  local mock_element = {
    config = {
      ref_table = consumable_card,
    },
  }

  -- Call G.FUNCS.use_card to use the consumable
  G.FUNCS.use_card(mock_element)

  ---@type PendingRequest
  API.pending_requests["use_consumable"] = {
    condition = function()
      return utils.COMPLETION_CONDITIONS["use_consumable"][""]()
    end,
    action = function()
      local game_state = utils.get_game_state()
      API.send_response(game_state)
    end,
  }
end

---Sells a consumable at the specified index
---Call G.FUNCS.sell_card() to sell the consumable at the given index
---@param args SellConsumableArgs The sell consumable action arguments
API.functions["sell_consumable"] = function(args)
  -- Validate required parameters
  local success, error_message, error_code, context = validate_request(args, { "index" })
  if not success then
    ---@cast error_message string
    ---@cast error_code string
    API.send_error_response(error_message, error_code, context)
    return
  end

  -- Validate that consumables exist
  if not G.consumeables or not G.consumeables.cards or #G.consumeables.cards == 0 then
    API.send_error_response(
      "No consumables available to sell",
      ERROR_CODES.MISSING_GAME_OBJECT,
      { consumables_available = false }
    )
    return
  end

  -- Validate that index is a number
  if type(args.index) ~= "number" then
    API.send_error_response(
      "Invalid parameter type",
      ERROR_CODES.INVALID_PARAMETER,
      { parameter = "index", expected_type = "number" }
    )
    return
  end

  -- Convert from 0-based to 1-based indexing
  local consumable_index = args.index + 1

  -- Validate consumable index is in range
  if consumable_index < 1 or consumable_index > #G.consumeables.cards then
    API.send_error_response(
      "Consumable index out of range",
      ERROR_CODES.PARAMETER_OUT_OF_RANGE,
      { index = args.index, consumables_count = #G.consumeables.cards }
    )
    return
  end

  -- Get the consumable card
  local consumable_card = G.consumeables.cards[consumable_index]
  if not consumable_card then
    API.send_error_response("Consumable not found at index", ERROR_CODES.MISSING_GAME_OBJECT, { index = args.index })
    return
  end

  -- Check if the consumable can be sold
  if not consumable_card:can_sell_card() then
    API.send_error_response(
      "Consumable cannot be sold at this time",
      ERROR_CODES.INVALID_ACTION,
      { index = args.index }
    )
    return
  end

  -- Create a mock UI element to call G.FUNCS.sell_card
  local mock_element = {
    config = {
      ref_table = consumable_card,
    },
  }

  -- Call G.FUNCS.sell_card to sell the consumable
  G.FUNCS.sell_card(mock_element)

  ---@type PendingRequest
  API.pending_requests["sell_consumable"] = {
    condition = function()
      return utils.COMPLETION_CONDITIONS["sell_consumable"][""]()
    end,
    action = function()
      local game_state = utils.get_game_state()
      API.send_response(game_state)
    end,
  }
end

--------------------------------------------------------------------------------
-- Checkpoint System
--------------------------------------------------------------------------------

---Gets the current save file location and profile information
---Note that this will return a non-existent windows path linux, see normalization in client.py
---@param _ table Arguments (not used)
API.functions["get_save_info"] = function(_)
  local save_info = {
    profile_path = G.SETTINGS and G.SETTINGS.profile or nil,
    save_directory = love and love.filesystem and love.filesystem.getSaveDirectory() or nil,
    has_active_run = G.GAME and G.GAME.round and true or false,
  }

  -- Construct full save file path
  if save_info.save_directory and save_info.profile_path then
    -- Full OS path to the save file
    save_info.save_file_path = save_info.save_directory .. "/" .. save_info.profile_path .. "/save.jkr"
  elseif save_info.profile_path then
    -- Fallback to relative path if we can't get save directory
    save_info.save_file_path = save_info.profile_path .. "/save.jkr"
  else
    save_info.save_file_path = nil
  end

  -- Check if save file exists (using the relative path for Love2D filesystem)
  if save_info.profile_path then
    local relative_path = save_info.profile_path .. "/save.jkr"
    local save_data = get_compressed(relative_path)
    save_info.save_exists = save_data ~= nil
  else
    save_info.save_exists = false
  end

  API.send_response(save_info)
end

---Loads a save file directly and starts a run from it
---This allows loading a specific save state without requiring a game restart
---@param args LoadSaveArgs Arguments containing the save file path
API.functions["load_save"] = function(args)
  -- Validate required parameters
  local success, error_message, error_code, context = validate_request(args, { "save_path" })
  if not success then
    ---@cast error_message string
    ---@cast error_code string
    API.send_error_response(error_message, error_code, context)
    return
  end

  -- Load the save file using get_compressed
  local save_data = get_compressed(args.save_path)
  if not save_data then
    API.send_error_response("Failed to load save file", ERROR_CODES.MISSING_GAME_OBJECT, { save_path = args.save_path })
    return
  end

  -- Unpack the save data
  local success, save_table = pcall(STR_UNPACK, save_data)
  if not success then
    API.send_error_response(
      "Failed to parse save file",
      ERROR_CODES.INVALID_PARAMETER,
      { save_path = args.save_path, error = tostring(save_table) }
    )
    return
  end

  -- Delete current run if exists
  G:delete_run()

  -- Start run with the loaded save
  G:start_run({ savetext = save_table })

  -- Wait for run to start
  ---@type PendingRequest
  API.pending_requests["load_save"] = {
    condition = function()
<<<<<<< HEAD
      return G.STATE and G.STATE ~= G.STATES.SPLASH and G.GAME and G.GAME.round
=======
      return utils.COMPLETION_CONDITIONS["load_save"][""]()
>>>>>>> 68a0c54a
    end,
    action = function()
      local game_state = utils.get_game_state()
      API.send_response(game_state)
    end,
  }
end

return API<|MERGE_RESOLUTION|>--- conflicted
+++ resolved
@@ -900,21 +900,6 @@
     -- Activate the voucher's purchase button to redeem
     local use_button = card.children.buy_button and card.children.buy_button.definition
     G.FUNCS.use_card(use_button)
-<<<<<<< HEAD
-=======
-
-    -- Wait until the shop is idle and dollars are updated (redeem is non-atomic)
-    ---@type PendingRequest
-    API.pending_requests["shop"] = {
-      condition = function()
-        return utils.COMPLETION_CONDITIONS["shop"]["redeem_voucher"]()
-      end,
-      action = function()
-        local game_state = utils.get_game_state()
-        API.send_response(game_state)
-      end,
-    }
->>>>>>> 68a0c54a
 
     -- Wait until the shop is idle and dollars are updated (redeem is non-atomic)
     ---@type PendingRequest
@@ -1338,11 +1323,7 @@
   ---@type PendingRequest
   API.pending_requests["load_save"] = {
     condition = function()
-<<<<<<< HEAD
-      return G.STATE and G.STATE ~= G.STATES.SPLASH and G.GAME and G.GAME.round
-=======
       return utils.COMPLETION_CONDITIONS["load_save"][""]()
->>>>>>> 68a0c54a
     end,
     action = function()
       local game_state = utils.get_game_state()
