---Utility functions for game state extraction and data processing
utils = {}
local json = require("json")
local socket = require("socket")

-- ==========================================================================
-- Game State Extraction
--
-- In the following code there are a lot of comments which document the
-- process of understanding the game state. There are many fields that
-- we are not interested for BalatroBot. I leave the comments here for
-- future reference.
--
-- The proper documnetation of the game state is available in the types.lua
-- file (src/lua/types.lua).
-- ==========================================================================

---Extracts the current game state including game info, hand, and jokers
---@return G game_state The complete game state
function utils.get_game_state()
  local game = nil
  if G.GAME then
    local tags = {}
    if G.GAME.tags then
      for i, tag in pairs(G.GAME.tags) do
        tags[i] = {
          -- There are a couples of fieds regarding UI. we are not intersted in that.
          -- HUD_tag = table/list, -- ??
          -- ID = int -- id used in the UI or tag id?
          -- ability = table/list, -- ??
          -- config = table/list, -- ??
          key = tag.key, -- id string of the tag (e.g. "tag_foil")
          name = tag.name, -- text string of the tag (e.g. "Foil Tag")
          -- pos = table/list, coords of the tags in the UI
          -- tag_sprite = table/list, sprite of the tag for the UI
          -- tally = int (default 0), -- ??
          -- triggered = bool (default false), -- false when the tag will be trigger in later stages.
          -- For exaple double money trigger instantly and it's not even add to the tags talbe,
          -- while other tags trigger in the next shop phase.
        }
      end
    end

    local last_blind = {
      boss = false,
      name = "",
    }
    if G.GAME.last_blind then
      last_blind = {
        boss = G.GAME.last_blind.boss, -- bool. True if the last blind was a boss
        name = G.GAME.last_blind.name, -- str (default "" before entering round 1)
        -- When entering round 1, the last blind is set to "Small Blind".
        -- So I think that the last blind refers  to the blind selected in the most recent BLIND_SELECT state.
      }
    end
    game = {
      -- STOP_USE = int (default 0), -- ??
      bankrupt_at = G.GAME.bankrupt_at,
      -- banned_keys = table/list, -- ??
      base_reroll_cost = G.GAME.base_reroll_cost,

      -- blind = {}, This is active during the playing phase and contains
      -- information about the UI of the blind object. It can be dragged around
      -- We are not interested in it.

      blind_on_deck = G.GAME.blind_on_deck, -- Small | ?? | ??
      bosses_used = {
        -- bl_<boss name> = int, 1 | 0 (default 0)
        -- ... x 28
        -- In a normal ante there should be only one boss used, so only one value is one
      },
      -- cards_played: table<string, number>, change during game phase

      chips = G.GAME.chips,
      -- chip_text =  str, the text of the current chips in the UI
      -- common_mod = int (default 1), -- prob that a common joker appear in the shop

      -- "consumeable_buffer": int, (default 0) -- number of cards in the consumeable buffer?
      -- consumeable_usage = { }, -- table/list to track the consumable usage through the run.
      -- "current_boss_streak": int, (default 0) -- in the simple round should be == to the ante?
      --

      current_round = {
        -- "ancient_card": { -- maybe some random card used by some joker/effect? idk
        --   "suit": "Spades" | "Hearts" | "Diamonds" | "Clubs",
        -- },
        -- any_hand_drawn = true, -- bool (default true) ??
        -- "cards_flipped": int, (Defualt 0)
        -- "castle_card": { -- ??
        --   "suit": "Spades" | "Hearts" | "Diamonds" | "Clubs",
        -- },

        -- This should contains interesting info during playing phase
        -- "current_hand": {
        --   "chip_text": str, Default "-"
        --   "chip_total": int, Default 0
        --   "chip_total_text: str , Default ""
        --   "chips": int, Default 0
        --   "hand_level": str Default ""
        --   "handname": str Default ""
        --   "handname_text": str Default ""
        --   "mult": int, Default 0
        --   "mult_text": str, Default "0"
        -- },

        discards_left = G.GAME.current_round.discards_left, -- Number of discards left for this round
        discards_used = G.GAME.current_round.discards_used, -- int (default 0) Number of discard used in this round

        --"dollars": int, (default 0) -- maybe dollars earned in this round?
        -- "dollars_to_be_earned": str, (default "") -- ??
        -- "free_rerolls": int, (default 0) -- Number  of free rerolls in the shop?
        hands_left = G.GAME.current_round.hands_left, -- Number of hands left for this round
        hands_played = G.GAME.current_round.hands_played, -- Number of hands played in this round

        -- Reroll information (used in shop state)
        reroll_cost = G.GAME.current_round.reroll_cost, -- Current cost for a shop reroll
        free_rerolls = G.GAME.current_round.free_rerolls, -- Free rerolls remaining this round
        -- "idol_card": { -- what's a idol card?? maybe some random used by some joker/effect? idk
        --   "rank": "Ace" | "2" | "3" | "4" | "5" | "6" | "7" | "8" | "9" | "10" | "Jack" | "Queen" | "King",
        --   "suit": "Spades" | "Hearts" | "Diamonds" | "Clubs",
        -- },
        -- "jokers_purchased": int, (default 0) -- Number of jokers purchased in this round ?
        -- "mail_card": { -- what's a mail card?? maybe some random used by some joker/effect? idk
        --   "id": int -- id of the mail card
        --   "rank": str, --
        --  }
        -- "most_played_poker_hand": str, (Default "High Card")
        -- "reroll_cost": int, (default 5)
        -- "reroll_cost_increase": int, (default 0)
        -- "round_dollars": int, (default 0) ??
        -- "round_text": str, (default "Round ")
        -- "used_packs": table/list,
        voucher = { -- this is a list cuz some effect can give multiple vouchers per ante
          -- "1": "v_hone",
          -- "spawn": {
          --   "v_hone": "..."
          -- }
        },
      },

      -- "disabled_ranks" = table/list, -- there are some boss that disable certain ranks
      -- "disabled_suits" = table/list, -- there are some boss that disable certain suits

      discount_percent = G.GAME.discount_percent, -- int (default 0) this lower the price in the shop. A voucher must be redeemed
      dollars = G.GAME.dollars, -- int , current dollars in the run

      -- "ecto_minus": int,
      -- "edition_rate": int, (default 1) -- change the prob. to find a card which is not a base?
      -- "hand_usage": table/list, (default {}) -- maybe track the hand played so far in the run?

      -- table/list. Maybe this track the various hand levels?
      -- "hands": {
      --   "Five of a Kind": {...},
      --   "Flush": {
      --     "_saved_d_u": true, This is a private field so we are not interested in it
      --     "chips": 35, current chips reward
      --     "example": {
      --       "1": "...",
      --       "2": "...",
      --       "3": "...",
      --       "4": "...",
      --       "5": "..."
      --     },
      --     "l_chips": 15, boundary for chips?
      --     "l_mult": 2, boundary for mult?
      --     "level": 1, level of the hand
      --     "mult": 4, curent mult reward
      --     "order": 7, order for how good the hand is Five of a Kind is 1, High Card is 12
      --     "played": 0, how many time the hand has been played in this run
      --     "played_this_round": 0, how many time the hand has been played in this round
      --     "s_chips": 35, boundary for chips?
      --     "s_mult": 4, boundary for mult?
      --     "visible": true, is this hand visible in the Run Info interface
      --   },
      --   "Flush Five": {...},
      --   "Flush House": {...},
      --   "Four of a Kind": {...},
      --   "Full House": {...},
      --   "High Card": {...},
      --   "Pair": {...},
      --   "Straight": {...},
      --   "Straight Flush": {...},
      --   "Three of a Kind": {...},
      --   "Two Pair": {...},
      -- },
      hands_played = G.GAME.hands_played, -- (default 0) hand played in this run
      inflation = G.GAME.inflation, -- (default 0) maybe there are some stakes that increase the prices in the shop ?
      interest_amount = G.GAME.interest_amount, -- (default 1) how much each $ is worth at the eval round stage
      interest_cap = G.GAME.interest_cap, -- (default 25) cap for interest, e.g. 25 dollar means that every each 5 dollar you get one $

      -- joker_buffer = int, -- (default 0) ??
      -- joker_rate = int, -- (default 20) prob that a joker appear in the shop
      -- joker_usage = G.GAME.joker_usage, -- list/table maybe a list of jokers used in the run?
      --
      last_blind = last_blind,
      -- legendary_mod = G.GAME.legendary_mod, -- (default 1) maybe the probality/modifier to find a legendary joker in the shop?

      max_jokers = G.GAME.max_jokers, --(default 0) the number of held jokers?

      -- modifiers = list/table, -- ??
      -- orbital_choices = { -- what's an orbital choice?? This is a list (table with int keys). related to pseudorandom
      --   -- 1: {
      --   --   "Big": "Two Pair",
      --   --   "Boss": "Three of a Kind",
      --   --   "Small": "Full House"
      --   -- }
      -- },
      -- pack_size = G.GAME.pack_size (int default 2), -- number of pack slots ?
      -- perishable_rounds = int (default 5), -- ??
      -- perscribed_bosses = list/table, -- ??

      planet_rate = G.GAME.planet_rate, -- (int default 4) -- prob that a planet card appers in the shop
      playing_card_rate = G.GAME.playing_card_rate, -- (int default 0) -- prob that a playing card appers in the shop. at the start of the run playable cards are not purchasable so it's 0, then by reedming a voucher, you can buy them in the shop.
      -- pool_flags = list/table, -- ??

      previous_round = {
        -- I think that this table will contain the previous round info
        -- "dollars": int, (default 4, this is the dollars amount when starting red deck white stake)
      },
      probabilities = {
        -- Maybe this table track various probabilities for various events (e.g. prob that planet cards appers in the
        -- shop)
        -- "normal": int, (default 1)
      },

      -- This table contains the seed used to start a run. The seed is used in the generation of pseudorandom number
      -- which themselves are used to add randomness to a run. (e.g. which is the first tag? well the float that is
      -- probably used to extract the tag for the first round is in Tag1.)
      pseudorandom = {
        -- float e.g. 0.1987752917732 (all the floats are in the range [0, 1) with 13 digit after the dot.
        -- Tag1 = float,
        -- Voucher1 = float,
        -- Voucher1_resample2 = float,
        -- Voucher1_resample3 = float,
        -- anc1 = float,
        -- boss = float,
        -- cas1 = float,
        -- hashed_seed = float,
        -- idol1 = float,
        -- mail1 = float,
        -- orbital = float,
        -- seed = string, This is the seed used to start a run
        -- shuffle = float,
      },
      -- rare_mod = G.GAME.rare_mod, (int default 1) -- maybe the probality/modifier to find a rare joker in the shop?
      -- rental_rate = int (default 3), -- maybe the probality/modifier to find a rental card in the shop?
      round = G.GAME.round, -- number of the current round. 0 before starting the first rounthe first round
      round_bonus = { -- What's a "round_bonus"? Some bonus given at the end of the round? maybe use in the eval round phase
        -- "discards": int, (default 0) ??
        -- "next_hands": int, (default 0) ??
      },

      -- round_resets = table/list, -- const used to reset the round? but should be not relevant for our use case
      round_scores = {
        -- contains values used in the round eval phase?
        -- "cards_discarded": {
        --   "amt": int, (default 0) amount of cards discarded
        --   "label": "Cards Discarded" label for the amount of cards discarded. maybe used in the interface
        --   },
        -- "cards_played": {...}, amount of cards played in this round
        -- "cards_purchased": {...}, amount of cards purchased in this round
        -- "furthest_ante": {...}, furthest ante in this run
        -- "furthest_round": {...}, furthest round in this round or run?
        -- "hand": {...}, best hand in this round
        -- "new_collection": {...}, new cards discovered in this round
        -- "poker_hand": {...}, most played poker hand in this round
        -- "times_rerolled": {...}, number of times rerolled in this round
      },
      seeded = G.GAME.seeded, -- bool if the run use a seed or not
      selected_back = {
        -- The back should be the deck: Red Deck, Black Deck, etc.
        -- This table contains functions and info about deck selection
        -- effect = {} -- contains function e.g. "set"
        -- loc_name = str, -- ?? (default "Red Deck")
        name = G.GAME.selected_back.name, -- name of the deck
        -- pos = {x = int (default 0), y = int (default 0)}, -- ??
      },
      -- seleted_back_key = table -- ??
      shop = {
        -- contains info about the shop
        -- joker_max = int (default 2), -- max number that can appear in the shop or the number of shop slots?
      },
      skips = G.GAME.skips, -- number of skips in this run
      smods_version = G.GAME.smods_version, -- version of smods loaded
      -- sort = str, (default "desc") card sort order. descending (desc) or suit, I guess?
      -- spectral_rate = int (default 0), -- prob that a spectral card appear in the shop
      stake = G.GAME.stake, --int (default 1), -- the stake for the run (1 for White Stake, 2 for Red Stake ...)
      -- starting_deck_size = int (default 52), -- the starting deck size for the run.
      starting_params = {
        -- The starting parmeters are maybe not relevant, we are intersted in
        -- the actual values of the parameters
        --
        -- ante_scaling = G.GAME.starting_params.ante_scaling, -- (default 1) increase the ante by one after boss defeated
        -- boosters_in_shop = G.GAME.starting_params.boosters_in_shop, -- (default 2) Number of booster slots
        -- consumable_slots = G.GAME.starting_params.consumable_slots, -- (default 2) Number of consumable slots
        -- discard_limit = G.GAME.starting_params.discard_limit, -- (default 5) Number of cards to discard
        -- ...
      },

      -- tag_tally = -- int (default 0), -- what's a tally?
      tags = tags,
      tarot_rate = G.GAME.tarot_rate, -- int (default 4), -- prob that a tarot card appear in the shop
      uncommon_mod = G.GAME.uncommon_mod, -- int (default 1), -- prob that an uncommon joker appear in the shop
      unused_discards = G.GAME.unused_discards, -- int (default 0), -- number of discards left at the of a round. This is used some time to in the eval round phase
      -- used_jokers = { -- table/list to track the joker usage through the run ?
      --   c_base = bool
      -- }
      used_vouchers = G.GAME.used_vouchers, -- table/list to track the voucher usage through the run. Should be the ones that can be see in "Run Info"
      voucher_text = G.GAME.voucher_text, -- str (default ""), -- the text of the voucher for the current run
      win_ante = G.GAME.win_ante, -- int (default 8), -- the ante for the win condition
      won = G.GAME.won, -- bool (default false), -- true if the run is won (e.g. current ante > win_ante)
    }
  end

  local consumables = nil
  if G.consumeables then
    local cards = {}
    if G.consumeables.cards then
      for i, card in pairs(G.consumeables.cards) do
        cards[i] = {
          ability = {
            set = card.ability.set,
          },
          label = card.label,
          cost = card.cost,
          sort_id = card.sort_id, -- Unique identifier for this card instance (used for rearranging)
          config = {
            center_key = card.config.center_key,
          },
          debuff = card.debuff,
          facing = card.facing,
          highlighted = card.highlighted,
        }
      end
    end
    consumables = {
      cards = cards,
      config = {
        card_count = G.consumeables.config.card_count,
        card_limit = G.consumeables.config.card_limit,
      },
    }
  end

  local hand = nil
  if G.hand then
    local cards = {}
    for i, card in pairs(G.hand.cards) do
      cards[i] = {
        ability = {
          set = card.ability.set, -- str. The set of the card: Joker, Planet, Voucher, Booster, or Consumable
        },
        -- ability = table of card abilities effect, mult, extra_value
        label = card.label, -- str (default "Base Card") | ... | ... | ?
        -- playing_card = card.config.card.playing_card, -- int. The card index in the deck for the current round ?
        -- sell_cost = card.sell_cost, -- int (default 1). The dollars you get if you sell this card ?
        sort_id = card.sort_id, -- int. Unique identifier for this card instance
        base = {
          -- These should be the valude for the original base card
          -- without any modifications
          id = card.base.id, -- ??
          name = card.base.name,
          nominal = card.base.nominal,
          original_value = card.base.original_value,
          suit = card.base.suit,
          times_played = card.base.times_played,
          value = card.base.value,
        },
        config = {
          card_key = card.config.card_key,
          card = {
            name = card.config.card.name,
            suit = card.config.card.suit,
            value = card.config.card.value,
          },
        },
        debuff = card.debuff,
        -- debuffed_by_blind = bool (default false). True if the card is debuffed by the blind
        facing = card.facing, -- str (default "front") | ... | ... | ?
        highlighted = card.highlighted, -- bool (default false). True if the card is highlighted
      }
    end

    hand = {
      cards = cards,
      config = {
        card_count = G.hand.config.card_count, -- (int) number of cards in the hand
        card_limit = G.hand.config.card_limit, -- (int) max number of cards in the hand
        highlighted_limit = G.hand.config.highlighted_limit, -- (int) max number of highlighted cards in the hand
        -- lr_padding ?? flaot
        -- sort = G.hand.config.sort, -- (str) sort order of the hand. "desc" | ... | ? not really... idk
        -- temp_limit ?? (int)
        -- type ?? (Default "hand", str)
      },
      -- container = table for UI elements. we are not interested in it
      -- created_on_pause = bool ??
      -- highlighted = list of highlighted cards. This is a list of card.
      -- hover_offset = table/list, coords of the hand in the UI. we are not interested in it.
      -- last_aligned = int, ??
      -- last_moved = int, ??
      --
      -- There a a lot of other fields that we are not interested in ...
    }
  end

  local jokers = nil
  if G.jokers then
    local cards = {}
    if G.jokers.cards then
      for i, card in pairs(G.jokers.cards) do
        cards[i] = {
          ability = {
            set = card.ability.set, -- str. The set of the card: Joker, Planet, Voucher, Booster, or Consumable
          },
          label = card.label,
          cost = card.cost,
          sort_id = card.sort_id, -- Unique identifier for this card instance (used for rearranging)
          config = {
            center_key = card.config.center_key,
          },
          debuff = card.debuff,
          facing = card.facing,
          highlighted = card.highlighted,
        }
      end
    end
    jokers = {
      cards = cards,
      config = {
        card_count = G.jokers.config.card_count,
        card_limit = G.jokers.config.card_limit,
      },
    }
  end

  local shop_jokers = nil
  if G.shop_jokers then
    local config = {}
    if G.shop_jokers.config then
      config = {
        card_count = G.shop_jokers.config.card_count, -- int. how many cards are in the the shop
        card_limit = G.shop_jokers.config.card_limit, -- int. how many cards can be in the shop
      }
    end
    local cards = {}
    if G.shop_jokers.cards then
      for i, card in pairs(G.shop_jokers.cards) do
        cards[i] = {
          ability = {
            set = card.ability.set, -- str. The set of the card: Joker, Planet, Voucher, Booster, or Consumable
          },
          config = {
            center_key = card.config.center_key, -- id of the card
          },
          debuff = card.debuff, -- bool. True if the card is a debuff
          cost = card.cost, -- int. The cost of the card
          label = card.label, -- str. The label of the card
          facing = card.facing, -- str. The facing of the card: front | back
          highlighted = card.highlighted, -- bool. True if the card is highlighted
          sell_cost = card.sell_cost, -- int. The sell cost of the card
        }
      end
    end
    shop_jokers = {
      config = config,
      cards = cards,
    }
  end

  local shop_vouchers = nil
  if G.shop_vouchers then
    local config = {}
    if G.shop_vouchers.config then
      config = {
        card_count = G.shop_vouchers.config.card_count,
        card_limit = G.shop_vouchers.config.card_limit,
      }
    end
    local cards = {}
    if G.shop_vouchers.cards then
      for i, card in pairs(G.shop_vouchers.cards) do
        cards[i] = {
          ability = {
            set = card.ability.set,
          },
          config = {
            center_key = card.config.center_key,
          },
          debuff = card.debuff,
          cost = card.cost,
          label = card.label,
          facing = card.facing,
          highlighted = card.highlighted,
          sell_cost = card.sell_cost,
        }
      end
    end
    shop_vouchers = {
      config = config,
      cards = cards,
    }
  end

  local shop_booster = nil
  if G.shop_booster then
    -- NOTE: In the game these are called "packs"
    -- but the variable name is "cards" in the API.
    local config = {}
    if G.shop_booster.config then
      config = {
        card_count = G.shop_booster.config.card_count,
        card_limit = G.shop_booster.config.card_limit,
      }
    end
    local cards = {}
    if G.shop_booster.cards then
      for i, card in pairs(G.shop_booster.cards) do
        cards[i] = {
          ability = {
            set = card.ability.set,
          },
          config = {
            center_key = card.config.center_key,
          },
          cost = card.cost,
          label = card.label,
          highlighted = card.highlighted,
          sell_cost = card.sell_cost,
        }
      end
    end
    shop_booster = {
      config = config,
      cards = cards,
    }
  end

  return {
    state = G.STATE,
    game = game,
    hand = hand,
    jokers = jokers,
    shop_jokers = shop_jokers, -- NOTE: This contains all cards in the shop, not only jokers.
    shop_vouchers = shop_vouchers,
    shop_booster = shop_booster,
    consumables = consumables,
  }
end

-- ==========================================================================
-- Utility Functions
-- ==========================================================================

function utils.sets_equal(list1, list2)
  if #list1 ~= #list2 then
    return false
  end

  local set = {}
  for _, v in ipairs(list1) do
    set[v] = true
  end

  for _, v in ipairs(list2) do
    if not set[v] then
      return false
    end
  end

  return true
end

-- ==========================================================================
-- Debugging Utilities
-- ==========================================================================

---Converts a Lua table to JSON string with depth limiting to prevent infinite recursion
---@param obj any The object to convert to JSON
---@param depth? number Maximum depth to traverse (default: 3)
---@return string JSON string representation of the object
function utils.table_to_json(obj, depth)
  depth = depth or 3

  -- Fields to skip during serialization to avoid circular references and large data
  local skip_fields = {
    children = true,
    parent = true,
    velocity = true,
    area = true,
    alignment = true,
    container = true,
    h_popup = true,
    role = true,
    colour = true,
    back_overlay = true,
    center = true,
  }

  local function sanitize_for_json(value, current_depth)
    if current_depth <= 0 then
      return "..."
    end

    local value_type = type(value)

    if value_type == "nil" then
      return nil
    elseif value_type == "string" or value_type == "number" or value_type == "boolean" then
      return value
    elseif value_type == "function" then
      return "function"
    elseif value_type == "userdata" then
      return "userdata"
    elseif value_type == "table" then
      local sanitized = {}
      for k, v in pairs(value) do
        local key = type(k) == "string" and k or tostring(k)
        -- Skip keys that start with capital letters (UI-related)
        -- Skip predefined fields to avoid circular references and large data
        if not (type(key) == "string" and string.sub(key, 1, 1):match("[A-Z]")) and not skip_fields[key] then
          sanitized[key] = sanitize_for_json(v, current_depth - 1)
        end
      end
      return sanitized
    else
      return tostring(value)
    end
  end

  local sanitized = sanitize_for_json(obj, depth)
  return json.encode(sanitized)
end

-- Load DebugPlus integration
-- Attempt to load the optional DebugPlus mod (https://github.com/WilsontheWolf/DebugPlus/tree/master).
-- DebugPlus is a Balatro mod that provides additional debugging utilities for mod development,
-- such as custom debug commands and structured logging. It is not required for core functionality
-- and is primarily intended for development and debugging purposes. If the module is unavailable
-- or incompatible, the program will continue to function without it.
local success, dpAPI = pcall(require, "debugplus-api")

if success and dpAPI.isVersionCompatible(1) then
  local debugplus = dpAPI.registerID("balatrobot")
  debugplus.addCommand({
    name = "env",
    shortDesc = "Get game state",
    desc = "Get the current game state, useful for debugging",
    exec = function(args, _, _)
      debugplus.logger.log('{"name": "' .. args[1] .. '", "G": ' .. utils.table_to_json(G.GAME, 2) .. "}")
    end,
  })
end

-- ==========================================================================
-- Completion Conditions
-- ==========================================================================

-- The threshold for determining when game state transitions are complete.
-- This value represents the maximum number of events allowed in the game's event queue
-- to consider the game idle and waiting for user action. When the queue has fewer than
-- 3 events, the game is considered stable enough to process API responses. This is a
-- heuristic based on empirical testing to ensure smooth gameplay without delays.
local EVENT_QUEUE_THRESHOLD = 3

-- Timestamp storage for delayed conditions
local condition_timestamps = {}

---Completion conditions for different game actions to determine when action execution is complete
---These are shared between API and LOG systems to ensure consistent timing
---@type table<string, table>
utils.COMPLETION_CONDITIONS = {
  get_game_state = {
    [""] = function()
      return #G.E_MANAGER.queues.base < EVENT_QUEUE_THRESHOLD
    end,
  },

  go_to_menu = {
    [""] = function()
      return G.STATE == G.STATES.MENU and G.MAIN_MENU_UI
    end,
  },

  start_run = {
    [""] = function()
      return G.STATE == G.STATES.BLIND_SELECT
        and G.GAME.blind_on_deck
        and #G.E_MANAGER.queues.base < EVENT_QUEUE_THRESHOLD
    end,
  },

  skip_or_select_blind = {
    ["select"] = function()
      if G.GAME and G.GAME.facing_blind and G.STATE == G.STATES.SELECTING_HAND then
        return #G.E_MANAGER.queues.base < EVENT_QUEUE_THRESHOLD
      end
    end,
    ["skip"] = function()
      if G.prev_small_state == "Skipped" or G.prev_large_state == "Skipped" or G.prev_boss_state == "Skipped" then
        return #G.E_MANAGER.queues.base < EVENT_QUEUE_THRESHOLD
      end
      return false
    end,
  },

  play_hand_or_discard = {
    -- TODO: refine condition for be specific about the action
    ["play_hand"] = function()
      if #G.E_MANAGER.queues.base < EVENT_QUEUE_THRESHOLD and G.STATE_COMPLETE then
        -- round still going
        if G.buttons and G.STATE == G.STATES.SELECTING_HAND then
          return true
        -- round won and entering cash out state (ROUND_EVAL state)
        elseif G.STATE == G.STATES.ROUND_EVAL then
          return true
        -- game over state
        elseif G.STATE == G.STATES.GAME_OVER then
          return true
        end
      end
      return false
    end,
    ["discard"] = function()
      if #G.E_MANAGER.queues.base < EVENT_QUEUE_THRESHOLD and G.STATE_COMPLETE then
        -- round still going
        if G.buttons and G.STATE == G.STATES.SELECTING_HAND then
          return true
        -- round won and entering cash out state (ROUND_EVAL state)
        elseif G.STATE == G.STATES.ROUND_EVAL then
          return true
        -- game over state
        elseif G.STATE == G.STATES.GAME_OVER then
          return true
        end
      end
      return false
    end,
  },

  rearrange_hand = {
    [""] = function()
      return G.STATE == G.STATES.SELECTING_HAND
        and #G.E_MANAGER.queues.base < EVENT_QUEUE_THRESHOLD
        and G.STATE_COMPLETE
    end,
  },

  rearrange_jokers = {
    [""] = function()
      return #G.E_MANAGER.queues.base < EVENT_QUEUE_THRESHOLD and G.STATE_COMPLETE
    end,
  },

  rearrange_consumables = {
    [""] = function()
      return #G.E_MANAGER.queues.base < EVENT_QUEUE_THRESHOLD and G.STATE_COMPLETE
    end,
  },

  cash_out = {
    [""] = function()
      return G.STATE == G.STATES.SHOP and #G.E_MANAGER.queues.base < EVENT_QUEUE_THRESHOLD and G.STATE_COMPLETE
    end,
  },

  shop = {
    buy_card = function()
      local base_condition = G.STATE == G.STATES.SHOP
        and #G.E_MANAGER.queues.base < EVENT_QUEUE_THRESHOLD - 1 -- need to reduve the threshold
        and G.STATE_COMPLETE

      if not base_condition then
        -- Reset timestamp if base condition is not met
        condition_timestamps.shop_buy_card = nil
        return false
      end

      -- Base condition is met, start timing
      if not condition_timestamps.shop_buy_card then
        condition_timestamps.shop_buy_card = socket.gettime()
      end

      -- Check if 0.1 seconds have passed
      local elapsed = socket.gettime() - condition_timestamps.shop_buy_card
      return elapsed > 0.1
    end,
    buy_and_use_card = function()
      local base_condition = G.STATE == G.STATES.SHOP
        and #G.E_MANAGER.queues.base < EVENT_QUEUE_THRESHOLD - 1 -- need to reduve the threshold
        and G.STATE_COMPLETE

      if not base_condition then
        -- Reset timestamp if base condition is not met
        condition_timestamps.shop_buy_and_use = nil
        return false
      end

      -- Base condition is met, start timing
      if not condition_timestamps.shop_buy_and_use then
        condition_timestamps.shop_buy_and_use = socket.gettime()
      end

      -- Check if 0.1 seconds have passed
      local elapsed = socket.gettime() - condition_timestamps.shop_buy_and_use
      return elapsed > 0.1
    end,
    next_round = function()
      return G.STATE == G.STATES.BLIND_SELECT and #G.E_MANAGER.queues.base < EVENT_QUEUE_THRESHOLD and G.STATE_COMPLETE
    end,
    reroll = function()
      local base_condition = G.STATE == G.STATES.SHOP
        and #G.E_MANAGER.queues.base < EVENT_QUEUE_THRESHOLD - 1 -- need to reduve the threshold
        and G.STATE_COMPLETE

      if not base_condition then
        -- Reset timestamp if base condition is not met
        condition_timestamps.shop_reroll = nil
        return false
      end

      -- Base condition is met, start timing
      if not condition_timestamps.shop_reroll then
        condition_timestamps.shop_reroll = socket.gettime()
      end

      -- Check if 0.3 seconds have passed
      local elapsed = socket.gettime() - condition_timestamps.shop_reroll
      return elapsed > 0.30
    end,
    redeem_voucher = function()
      local base_condition = G.STATE == G.STATES.SHOP
        and #G.E_MANAGER.queues.base < EVENT_QUEUE_THRESHOLD - 1 -- need to reduve the threshold
        and G.STATE_COMPLETE

      if not base_condition then
        -- Reset timestamp if base condition is not met
        condition_timestamps.shop_redeem_voucher = nil
        return false
      end

      -- Base condition is met, start timing
      if not condition_timestamps.shop_redeem_voucher then
        condition_timestamps.shop_redeem_voucher = socket.gettime()
      end

      -- Check if 0.3 seconds have passed
      local elapsed = socket.gettime() - condition_timestamps.shop_redeem_voucher
      return elapsed > 0.10
    end,
  },
  sell_joker = {
    [""] = function()
      local base_condition = #G.E_MANAGER.queues.base < EVENT_QUEUE_THRESHOLD - 1 -- need to reduce the threshold
        and G.STATE_COMPLETE

      if not base_condition then
        -- Reset timestamp if base condition is not met
        condition_timestamps.sell_joker = nil
        return false
      end

      -- Base condition is met, start timing
      if not condition_timestamps.sell_joker then
        condition_timestamps.sell_joker = socket.gettime()
      end

      -- Check if 0.2 seconds have passed
      local elapsed = socket.gettime() - condition_timestamps.sell_joker
      return elapsed > 0.30
    end,
  },
  sell_consumable = {
    [""] = function()
      local base_condition = #G.E_MANAGER.queues.base < EVENT_QUEUE_THRESHOLD - 1 -- need to reduce the threshold
        and G.STATE_COMPLETE

      if not base_condition then
        -- Reset timestamp if base condition is not met
        condition_timestamps.sell_consumable = nil
        return false
      end

      -- Base condition is met, start timing
      if not condition_timestamps.sell_consumable then
        condition_timestamps.sell_consumable = socket.gettime()
      end

      -- Check if 0.3 seconds have passed
      local elapsed = socket.gettime() - condition_timestamps.sell_consumable
      return elapsed > 0.30
    end,
  },
  use_consumable = {
    [""] = function()
      local base_condition = #G.E_MANAGER.queues.base < EVENT_QUEUE_THRESHOLD - 1 -- need to reduce the threshold
        and G.STATE_COMPLETE

      if not base_condition then
        -- Reset timestamp if base condition is not met
        condition_timestamps.use_consumable = nil
        return false
      end

      -- Base condition is met, start timing
      if not condition_timestamps.use_consumable then
        condition_timestamps.use_consumable = socket.gettime()
      end

      -- Check if 0.2 seconds have passed
      local elapsed = socket.gettime() - condition_timestamps.use_consumable
      return elapsed > 0.20
    end,
  },
<<<<<<< HEAD
  save_checkpoint = {
    [""] = function()
      return #G.E_MANAGER.queues.base < EVENT_QUEUE_THRESHOLD and G.STATE_COMPLETE
    end,
  },
  load_checkpoint = {
    [""] = function()
      return #G.E_MANAGER.queues.base < EVENT_QUEUE_THRESHOLD and G.STATE_COMPLETE
=======
  load_save = {
    [""] = function()
      local base_condition = G.STATE and G.STATE ~= G.STATES.SPLASH and G.GAME and G.GAME.round
        and #G.E_MANAGER.queues.base < EVENT_QUEUE_THRESHOLD
        and G.STATE_COMPLETE

      if not base_condition then
        -- Reset timestamp if base condition is not met
        condition_timestamps.load_save = nil
        return false
      end

      -- Base condition is met, start timing
      if not condition_timestamps.load_save then
        condition_timestamps.load_save = socket.gettime()
      end

      -- Check if 0.5 seconds have passed (nature of start_run)
      local elapsed = socket.gettime() - condition_timestamps.load_save
      return elapsed > 0.50
>>>>>>> 68a0c54a
    end,
  },
}

return utils<|MERGE_RESOLUTION|>--- conflicted
+++ resolved
@@ -911,16 +911,6 @@
       return elapsed > 0.20
     end,
   },
-<<<<<<< HEAD
-  save_checkpoint = {
-    [""] = function()
-      return #G.E_MANAGER.queues.base < EVENT_QUEUE_THRESHOLD and G.STATE_COMPLETE
-    end,
-  },
-  load_checkpoint = {
-    [""] = function()
-      return #G.E_MANAGER.queues.base < EVENT_QUEUE_THRESHOLD and G.STATE_COMPLETE
-=======
   load_save = {
     [""] = function()
       local base_condition = G.STATE and G.STATE ~= G.STATES.SPLASH and G.GAME and G.GAME.round
@@ -941,7 +931,6 @@
       -- Check if 0.5 seconds have passed (nature of start_run)
       local elapsed = socket.gettime() - condition_timestamps.load_save
       return elapsed > 0.50
->>>>>>> 68a0c54a
     end,
   },
 }
